--- conflicted
+++ resolved
@@ -43,15 +43,8 @@
     from_block: u64,
     contract_addr: &str,
 ) -> Result<Vec<Log<ZeroXBridge::DepositEvent>>, Box<dyn std::error::Error>> {
-    //    let mut conn = db_pool.acquire().await?;
-
-<<<<<<< HEAD
     // Load last processed block for DepositEvent
     let from_block_deposit = match get_last_processed_block(db_pool, BLOCK_TRACKER_KEY).await {
-=======
-    // Load last processed block if available
-    let from_block = match get_last_processed_block(&mut conn, BLOCK_TRACKER_KEY).await {
->>>>>>> c2af91d0
         Ok(Some(last_block)) => last_block + 1,
         Ok(None) => from_block,
         Err(e) => {
