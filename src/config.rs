use sqlx::postgres::PgPoolOptions;
use std::env;

pub async fn get_db_pool() -> sqlx::Result<sqlx::PgPool> {
    let database_url = env::var("DATABASE_URL")
        .expect("DATABASE_URL must be set");

<<<<<<< HEAD
    PgPoolOptions::new()
        .max_connections(10)
        .connect(&database_url)
        .await
=======
    if let Some(path) = config_file_path {
        settings = settings.add_source(File::from(path).required(true));
    }

    let settings = settings
        .add_source(Environment::with_prefix("ZEROOXBRIDGE").separator("__"))
        .build()?;

    Ok(settings.try_deserialize::<AppConfig>()?)
}

#[derive(Debug, Clone, PartialEq, Eq, Serialize, Deserialize)]
pub struct AppConfig {
    pub contract: ContractConfig,
    pub contracts: Contracts,
    pub server: ServerConfig,
    pub database: DatabaseConfig,
    pub ethereum: EthereumConfig,
    pub starknet: StarknetConfig,
    pub prover: ProverConfig,
    pub relayer: RelayerConfig,
    pub queue: QueueConfig,
    pub merkle: MerkleConfig,
    pub logging: LoggingConfig,
}

#[derive(Debug, Clone, PartialEq, Eq, Serialize, Deserialize)]
pub struct ContractConfig {
    pub name: String,
}

#[derive(Debug, Clone, PartialEq, Eq, Serialize, Deserialize)]
pub struct Contracts {
    pub l1_contract_address: String,
    pub l2_contract_address: String,
}

#[derive(Debug, Clone, PartialEq, Eq, Serialize, Deserialize)]
pub struct ServerConfig {
    pub host: String,
    pub server_url: String,
}

#[derive(Debug, Clone, PartialEq, Eq, Serialize, Deserialize)]
pub struct DatabaseConfig {
    pub url: String,
    pub max_connections: u32,
}

#[derive(Debug, Clone, PartialEq, Eq, Serialize, Deserialize)]
pub struct EthereumConfig {
    pub rpc_url: String,
    pub chain_id: u64,
    pub confirmations: u32,
}

#[derive(Debug, Clone, PartialEq, Eq, Serialize, Deserialize)]
pub struct StarknetConfig {
    pub rpc_url: String,
    pub chain_id: String,
}

#[derive(Debug, Clone, PartialEq, Eq, Serialize, Deserialize)]
pub struct ProverConfig {}

#[derive(Debug, Clone, PartialEq, Eq, Serialize, Deserialize)]
pub struct RelayerConfig {
    pub max_retries: u32,
    pub retry_delay_seconds: u32,
    pub gas_limit: u64,
}

#[derive(Debug, Clone, PartialEq, Eq, Serialize, Deserialize)]
pub struct QueueConfig {
    pub wait_time_seconds: u32,
    pub max_retries: u32,
    pub retry_delay_seconds: u32,
}

#[derive(Debug, Clone, PartialEq, Eq, Serialize, Deserialize)]
pub struct MerkleConfig {
    pub tree_depth: u32,
    pub cache_size: u32,
}

#[derive(Debug, Clone, PartialEq, Eq, Serialize, Deserialize)]
pub struct LoggingConfig {
    pub level: String, // "debug" | "info" | "warn" | "error"
    pub file: String,
}

#[derive(Debug, Clone, PartialEq, Eq, Serialize, Deserialize)]
pub struct OracleConfig {
    pub tolerance_percent: Option<f64>, // e.g., 0.01 for 1%
    pub polling_interval_seconds: u64, // e.g., 60 seconds
}

#[derive(Debug, Clone, PartialEq, Eq, Serialize, Deserialize)]
pub struct AppConfig {
    // ...existing fields...
    pub oracle: OracleConfig,
>>>>>>> af67a3a4
}<|MERGE_RESOLUTION|>--- conflicted
+++ resolved
@@ -1,16 +1,12 @@
-use sqlx::postgres::PgPoolOptions;
-use std::env;
 
-pub async fn get_db_pool() -> sqlx::Result<sqlx::PgPool> {
-    let database_url = env::var("DATABASE_URL")
-        .expect("DATABASE_URL must be set");
+use config::{Config, Environment, File};
+use serde::{Deserialize, Serialize};
+use std::path::Path;
 
-<<<<<<< HEAD
-    PgPoolOptions::new()
-        .max_connections(10)
-        .connect(&database_url)
-        .await
-=======
+/// Loads configuration from a given config file or environment variables.
+pub fn load_config(config_file_path: Option<&Path>) -> anyhow::Result<AppConfig> {
+    let mut settings = Config::builder();
+
     if let Some(path) = config_file_path {
         settings = settings.add_source(File::from(path).required(true));
     }
@@ -112,5 +108,4 @@
 pub struct AppConfig {
     // ...existing fields...
     pub oracle: OracleConfig,
->>>>>>> af67a3a4
 }