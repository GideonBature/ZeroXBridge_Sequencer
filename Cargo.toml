--- conflicted
+++ resolved
@@ -10,22 +10,6 @@
 
 anyhow = "1.0.95"
 tokio = { version = "1.44.1", features = ["full"] }
-<<<<<<< HEAD
-tracing = "0.1.41"
-sha2 = "0.10.8"
-uuid = { version = "1", features = ["v4"] }
-chrono = { version = "0.4", features = ["serde"] }
-hex = "0.4.3"
-dotenvy = "0.15"
-tracing-subscriber = { version = "0.3", features = ["env-filter"] }
-tower-http = { version = "0.6", features = ["trace"] }
-sqlx = { version = "0.7", features = ["runtime-tokio", "postgres", "uuid", "chrono", "tls-rustls"] }
-hyper = { version = "0.14", features = ["server", "tcp"] }
-axum = "0.6"
-
-[dev-dependencies]
-sqlx-cli = { version = "0.7", default-features = false, features = ["postgres"] }
-=======
 sqlx = { version = "0.8.3", features = [
   "postgres",
   "runtime-tokio-rustls",
@@ -43,5 +27,4 @@
 
 [oracle]
 tolerance_percent = 0.01 # 1%
-polling_interval_seconds = 60 # 1 minute
->>>>>>> af67a3a4
+polling_interval_seconds = 60 # 1 minute