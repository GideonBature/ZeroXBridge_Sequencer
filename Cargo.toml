[package]
name = "zero_x_bridge_sequencer"
version = "0.1.0"
edition = "2021"
authors = ["ZeroXBridge Team <info@zeroxbridge.com>"]
description = "Sequencer for managing cross-chain deposits and withdrawals between Ethereum and Starknet"
readme = "README.md"

[dependencies]
# Async runtime
tokio = { version = "1.38", features = ["full", "macros", "rt-multi-thread"] }

# Database
sqlx = { version = "0.8.3", features = ["postgres", "runtime-tokio-rustls", "macros", "migrate", "uuid", "chrono", "json"] }

# Serialization
serde = { version = "1.0", features = ["derive"] }
serde_json = "1.0.133"

# Error handling
thiserror = "1.0"
anyhow = "1.0.95"

# Logging and tracing
tracing = "0.1.41"
tracing-subscriber = { version = "0.3.19", features = ["env-filter", "json"] }

# Web framework
axum = "0.8.3"
tower = { version = "0.4.13", features = ["full", "util"] }
tower-http = { version = "0.4", features = ["trace", "cors"] }
hyper = "0.14.27"

# Starknet interaction
starknet = "0.13.0"  # Consider bumping to 0.13 if compatible; avoid 0.7 unless needed for `no-std`.

# Ethereum interaction
ethers = { version = "2.0.14", features = ["rustls", "ws"] }

# HTTP client
reqwest = { version = "0.12.15", features = ["json", "multipart"] }

# Environment and utility
dotenv = "0.15"
uuid = { version = "1.7.0", features = ["v4", "serde"] }
chrono = { version = "0.4.38", features = ["serde"] }
sha2 = "0.10"
<<<<<<< HEAD
alloy-json-rpc = "0.15.6"
alloy-primitives = "1.0.0"
alloy-rpc-client = "0.15.6"
alloy-transport-http = "0.15.6"
url = "2.5.4"
alloy-sol-types = "1.0.0"
=======
hex = "0.4"
rand = "0.8"

# Testing & mocking
mockall = "0.13.1"
>>>>>>> cd60f9dd

[package.metadata.sqlx]
offline = true

[dev-dependencies]
pretty_assertions = "1.4.0"
tokio-test = "0.4"
mockito = "0.31"<|MERGE_RESOLUTION|>--- conflicted
+++ resolved
@@ -45,20 +45,17 @@
 uuid = { version = "1.7.0", features = ["v4", "serde"] }
 chrono = { version = "0.4.38", features = ["serde"] }
 sha2 = "0.10"
-<<<<<<< HEAD
 alloy-json-rpc = "0.15.6"
 alloy-primitives = "1.0.0"
 alloy-rpc-client = "0.15.6"
 alloy-transport-http = "0.15.6"
 url = "2.5.4"
 alloy-sol-types = "1.0.0"
-=======
 hex = "0.4"
 rand = "0.8"
 
 # Testing & mocking
 mockall = "0.13.1"
->>>>>>> cd60f9dd
 
 [package.metadata.sqlx]
 offline = true
