--- conflicted
+++ resolved
@@ -11,16 +11,10 @@
 axum = "0.8.1"
 tokio = { version = "1.44.1", features = ["full"] }
 sqlx = { version = "0.8.3", features = [
-<<<<<<< HEAD
-        "postgres",
-        "runtime-tokio-rustls",
-        "macros",
-        "migrate",
-        "uuid",
+"uuid",
         "chrono",] }
 uuid = { version = "1.7.0", features = ["v4", "serde"] }
 chrono = { version = "0.4.38", features = ["serde"] }
-=======
   "postgres",
   "runtime-tokio-rustls",
   "macros",
@@ -31,12 +25,10 @@
 chrono = "0.4.40"
 thiserror = "2.0.12"
 mockall = "0.13.1"
->>>>>>> af67a3a4
 
 [package.metadata.sqlx]
 offline = true
 
-<<<<<<< HEAD
 [dev-dependencies]
 dotenv = "0.15.0"
 hyper = "0.14.27"
@@ -47,8 +39,7 @@
 [[test]]
 name = "routes_test"
 path = "tests/routes_test.rs"
-=======
+
 [oracle]
 tolerance_percent = 0.01 # 1%
-polling_interval_seconds = 60 # 1 minute
->>>>>>> af67a3a4
+polling_interval_seconds = 60 # 1 minute